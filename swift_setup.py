"""Script to set up a SWIFT simulation for specified ICs."""

import numpy as np
import argparse
import os
import h5py as h5
import yaml
from shutil import copy
from tools.param_file_routines import make_custom_copy
from local import local

from pdb import set_trace

def main():
    """Set up SWIFT run."""
    args = parse_arguments()

    # Extract required data from ICs file.
    ic_metadata = get_ic_metadata(args)

    # Add additional required parameters
    params = compile_params(ic_metadata, args)

    # Set up run directory
    set_up_rundir(args, params)

    # Adapt and write simulation parameter file
    generate_param_file(params, args)

    # Adapt (re-/)submit scripts
    generate_submit_scripts(params, args)

    # Adapt post-processing script
    generate_postprocessing_scripts(params, args)
    
def parse_arguments():
    """Parse the command-line arguments."""

    parser = argparse.ArgumentParser(
        description="Set up a SWIFT run for given ICs."
    )

    # ICs file and run dir are non-optional    
    parser.add_argument(
        'run_dir',
        help="Directory in which to run the simulation."
    )
    parser.add_argument(
        '-i', '--ics_file',
        help="The name of the final, SWIFT-compatible ICs file."
    )
    
    parser.add_argument(
        '-s', '--sim_name',
        help='Name of the simulation. If not supplied, the name of the '
             'ICs file will be used.'
    )
    parser.add_argument(
        '-vr', action='store_true', help='Run with VR on the fly?')
    parser.add_argument(
        '-vrx', help='Directory containing VR executable, if VR is to be '
        'run in post-processing.'
    )
    parser.add_argument(
        '-t', '--sim_type', default='dmo',
        help="Type of simulation to run: DMO [default], EAGLE, or COLIBRE."
    )

    parser.add_argument(
        '-g', '--swift_gas', action='store_true',
        help='Split off gas within SWIFT (default: no).'
    )
    parser.add_argument(
        '-p', '--param_template',
        help="Template parameter file to adapt, if different from generic "
             "template for the specified simulation type."
    )
    parser.add_argument(
        '-n', '--num_nodes', type=int, default=1,
        help="Number of nodes on which to run (default: 1)."
    )
    parser.add_argument(
        '--mem', type=int,
        help='Memory to request from SLURM [GB], optional (default: 0, use all)'
    )
    parser.add_argument(
        '--max_nmesh', type=int,
        help="Maximum number of gravity mesh cells per dimension.")
    parser.add_argument(
        '-r', '--run_time', type=float, default=72,
        help="Job run time [hours]. SWIFT will stop half an hour earlier.")
    parser.add_argument(
        '--vr_run_time', type=float, default=5,
        help="Job run time for VR post-processing [hours]. Only relevant "
             "if -vrx is selected."
    )
    parser.add_argument(
        '-x', '--exec_dir', default='../../swiftsim/builds/std_vr',
        help="Directory containing the SWIFT executable, either absolute or "
             "relative to run_dir (default: ../../builds/std_vr)."
    )
    parser.add_argument(
        '-m', '--module_file', default='~/.module_load_swift',
        help="File to source in order to set up the SWIFT environment "
             "(default: ~/.module_load_swift)."
    )
    parser.add_argument(
        '--output_time_file', default='./swift_templates/output_times.dat',
        help='Output times file to use (default: '
             './swift_templates/output_times.dat).'
    )
    parser.add_argument(
        '--slurm_template', default='./swift_templates/slurm_script',
        help='Template file for SLURM job submission (default: '
             './swift_templates/slurm_script).'
    )
    parser.add_argument(
        '-y', '--table_dir', default='../..',
        help='Directory containing SWIFT tables for EAGLE-like runs '
             '(default: ../..).'
    )
    parser.add_argument(
        '-f', '--fixed_softening', action='store_true',
        help="Do not automatically adjust softening parameters."
    )
    
    
    args = parser.parse_args()
    if args.ics_file is None:
        raise ValueError("Must specify the run directory!")
    if args.sim_type is None:
        raise ValueError("Must specify the simulation type!")

    args.sim_type = args.sim_type.lower()
    if args.sim_type not in ['dmo', 'eagle', 'colibre', 'flamingo', 'flamingo-dmo']:
        raise ValueError(
            f"Simulation type '{args.sim_type}' is not (yet) supported.")
    if args.swift_gas and args.sim_type not in ['eagle', 'colibre', 'flamingo']:
        raise ValueError(
            f"Cannot run gas simulation with type '{args.sim_type}'!")
    
    if args.param_template is None:
        if args.sim_type == 'dmo':
            args.param_template = './swift_templates/params_dmo.yml'
        elif args.sim_type == 'flamingo-dmo':
            args.param_template = './swift_templates/params_flamingo_dmo.yml'
        elif args.sim_type == 'eagle':
            args.param_template = './swift_templates/params_eagle.yml'
        elif args.sim_type == 'colibre':
            args.param_template = './swift_templates/params_colibre.yml'
        elif args.sim_type == 'flamingo':
            args.param_template = './swift_templates/params_flamingo_x.yml'
            
    if args.sim_name is None:
        args.sim_name = args.ics_file.split('/')[-1].replace('.hdf5', '')
    if args.run_time < 0.5:
        print(f"Overriding input run time to 0.6 hours.")
        args.run_time = 0.6

    if args.vrx is not None:
        args.run_vr_template = './swift_templates/run_vr_template.sh'
        if args.sim_type == 'colibre':
            args.postprocess_file = './swift_templates/postprocess_colibre.sh'
        else:
            args.postprocess_file = './swift_templates/postprocess.sh'            

    return args


def get_ic_metadata(args):
    """Extract the relevant metadata from the ICs file."""
    ics_file = args.ics_file

    data = {}
    with h5.File(ics_file, 'r') as f:
        g = f['Metadata']
        for key in g.attrs.keys():
            data[key] = g.attrs[key]

        h = f['Header']
        data['HubbleParam'] = h.attrs['HubbleParam']
        data['AExp_ICs'] = h.attrs['Time']
        data['NumPart'] = h.attrs['NumPart_Total']
        
        # We need the box size to find the mean inter-particle separation
        # and hence softening --> take out h factor
        data['BoxSize'] = h.attrs['BoxSize'] / data['HubbleParam']
        
        try:
            p0 = f['PartType0']
            data['is_hydro'] = True
            data['num_gas'] = h.attrs['NumPart_Total'][0]
            data['num_dm'] = h.attrs['NumPart_Total'][1]
            print(f"Found gas particles in ICs.")
            if args.swift_gas:
                raise ValueError(
                    "Cannot generate gas if it is already there!")
            if args.sim_type not in ['eagle', 'colibre', 'flamingo']:
                raise ValueError(
                    "Cannot run simulations with gas in type "
                    f"'{args.sim_type}'!"
                )
        except KeyError:
            data['is_hydro'] = False
            print("ICs do not contain gas particles.")
    
        data['m_pt1'] = f['PartType1']['Masses'][0] / data['HubbleParam']
        print(f"Read PT1 mass as {data['m_pt1']}")

        data['is_zoom'] = h.attrs['NumPart_Total'][2] > 0

    set_default(data, 'dm_to_baryon_mass_ratio',
                data['OmegaDM'] / data['OmegaBaryon'])
    set_default(data, 'ics_contain_h_factors', 1)
    set_default(data, 'ics_include_gas', 0)

    return data


def compile_params(ic_data, args):
    """
    Compile the full param dict.

    Parameters
    ---------
    ic_data : dict
        Parameters read in from the ICs file.
    args : obj
        The input parameters.

    Returns
    -------
    params : dict
        Dict containing all required parameters.

    """
    params = {}
    for key in ic_data:
        params[key] = ic_data[key]

    params['slurm_num_nodes'] = args.num_nodes
    params['slurm_ntasks_per_node'] = 1 if args.num_nodes == 1 else 2
    params['slurm_memory'] = 0 if args.mem is None else f'{args.mem}G'
    params['sim_name'] = args.sim_name
    params['slurm_partition'] = local['slurm_partition']
    params['slurm_account'] = local['slurm_account']
    params['slurm_email'] = local['slurm_email']
    params['slurm_time_string'] = get_time_string(args.run_time)
    
    params['module_setup_command'] = (
        '' if args.module_file is None else f'source {args.module_file}')

    if args.num_nodes == 1:
        params['slurm_mpi_command'] = ''
        swift_exec = 'swift'
        params['threads_per_task'] = local['cpus_per_node']
    else:
        params['slurm_mpi_command'] = f'mpirun -np $$SLURM_NTASKS'
        swift_exec = 'swift_mpi'
        params['threads_per_task'] = int(local['cpus_per_node'] / 2)

    params['swift_exec'] = './' + swift_exec

    if args.sim_type in ['dmo', 'sibelius', 'flamingo-dmo']:
        params['swift_flags'] = '--self-gravity'
    elif args.sim_type == 'eagle':
        params['swift_flags'] = '--eagle'
    elif args.sim_type == 'colibre':
        params['swift_flags'] = '--colibre --dust'
    elif args.sim_type == 'flamingo':
        params['swift_flags'] = '--flamingo'
        
    if args.sim_type == 'sibelius':
        params['swift_extra_flags'] = '--fof params.yml'
    else:
       params['swift_extra_flags'] = ''

    params['ics_have_gas'] = ic_data['is_hydro']
       
    return params
        
def set_up_rundir(args, params):
    """Set up the base directory for the SWIFT run."""
    run_dir = args.run_dir
    if not os.path.isdir(run_dir):
        os.makedirs(run_dir)

    if args.vrx is not None and not os.path.isdir(run_dir + '/vr'):
        os.makedirs(run_dir + '/vr')
        
    copy(args.output_time_file, f"{run_dir}/output_times.dat")
    if args.sim_type in ['dmo', 'sibelius', 'flamingo-dmo']:
        copy('./swift_templates/vrconfig_dmo.cfg',
             run_dir + '/vrconfig.cfg')
    elif params['is_zoom']:
        copy('./swift_templates/vrconfig.cfg', run_dir)
    else:
        copy('./swift_templates/vrconfig_uniform.cfg',
             run_dir + '/vrconfig.cfg')
    copy(args.exec_dir + '/' + params['swift_exec'], run_dir)
    if not os.path.isdir(run_dir + '/logs'):
        os.makedirs(run_dir + '/logs')
    copy('./swift_templates/select_output.yml', run_dir)
    
def generate_param_file(data, args):
    """Adapt and write the SWIFT parameter file."""
    base_file = args.param_template
    params = yaml.safe_load(open(base_file))
    
    # Now adjust all the required parameters...
    params['MetaData']['run_name'] = data['sim_name']

    cosmo = params['Cosmology']
    cosmo['h'] = float(data['HubbleParam'])
    cosmo['a_begin'] = float(data['AExp_ICs'])
    cosmo['Omega_cdm'] = float(data['OmegaDM'])
    cosmo['Omega_lambda'] = float(data['OmegaLambda'])
    cosmo['Omega_b'] = float(data['OmegaBaryon'])

    params['Scheduler']['max_top_level_cells'] = compute_top_level_cells(data)

    params['Snapshots']['output_list'] = 'output_times.dat'
    if args.vr:
        params['Snapshots']['invoke_stf'] = 1
        data['swift_flags'] += ' --velociraptor'
    else:
        params['Snapshots']['invoke_stf'] = 0

    if args.vrx is not None:
        params['Snapshots']['run_on_dump'] = 1
        params['Snapshots']['dump_command'] = './postprocess.sh'
        
    params['Restarts']['max_run_time'] = args.run_time - 0.5

    gravity = params['Gravity']
    mean_ips = float(data['BoxSize'] / data['N_Part_Equiv'])
    print(f"Box size = {data['BoxSize']:.2f} Mpc, "
          f"N_Part_Equiv = {data['N_Part_Equiv']}, "
          f"Mean IPS = {mean_ips:2e} Mpc."
    )

    # Base line: simplest case (only DM)
    if not args.fixed_softening:
        gravity['comoving_DM_softening'] = mean_ips * (1/20)
        gravity['max_physical_DM_softening'] = mean_ips * (1/50)

    # If we have gas in the ICs, need to adjust softenings
    if data['ics_have_gas']:
        m_gas = float(data['m_gas'])
        m_av = data['m_gas'] * data['num_gas'] + data['m_dm'] * data['num_dm']
        m_av /= (data['num_gas'] + data['num_dm'])
        f_dm = float(np.cbrt(data['m_dm'] / m_av))
        f_gas = float(np.cbrt(data['m_gas'] / m_av))

        if not args.fixed_softening:
            gravity['comoving_baryon_softening'] = mean_ips * f_gas * (1/20)
            gravity['max_physical_baryon_softening'] = mean_ips * f_gas * (1/50)
            gravity['comoving_DM_softening'] = mean_ips * f_dm * (1/20)
            gravity['max_physical_DM_softening'] = mean_ips * f_dm * (1/50)

    # Finally, if we will generate gas later within SWIFT:
    if args.swift_gas:
        m_gas = float(data['m_pt1'] * data['OmegaBaryon'] / data['Omega0'])
        f_dm = float(np.cbrt(data['OmegaDM'] / data['Omega0']))
        f_gas = float(np.cbrt(data['OmegaBaryon'] / data['Omega0']))

        if not args.fixed_softening:
            gravity['comoving_baryon_softening'] = mean_ips * f_gas * (1/20)
            gravity['max_physical_baryon_softening'] = mean_ips * f_gas * (1/50)
            gravity['comoving_DM_softening'] = mean_ips * f_dm * (1/20)
            gravity['max_physical_DM_softening'] = mean_ips * f_dm * (1/50)
        
    gravity['mesh_side_length'] = compute_mesh_side_length(data)
    if gravity['mesh_side_length'] > 1290 and args.num_nodes > 1:
        gravity['distributed_mesh'] = 1
    else:
        gravity['distributed_mesh'] = 0
    
    # Make sure that we don't have too big a mesh
    if gravity['distributed_mesh'] == 0:
        gravity['mesh_side_length'] = min(gravity['mesh_side_length'], 1024)
    if args.max_nmesh is not None:
        gravity['mesh_side_length'] = min(
            gravity['mesh_side_length'], args.max_nmesh)

    ics = params['InitialConditions']
    ics['file_name'] = args.ics_file
    ics['cleanup_h_factors'] = 1 if data['ics_contain_h_factors'] else 0
    ics['generate_gas_in_ics'] = 1 if args.swift_gas else 0

    # Need to clean up smoothing lengths even if gas is already in ICs
    if args.sim_type in ['dmo', 'sibelius', 'flamingo-dmo']:
        ics['cleanup_smoothing_lengths'] = 0
    else:
        ics['cleanup_smoothing_lengths'] = 1        
        
    if args.sim_type in ['eagle', 'colibre', 'flamingo']:
        params['SPH']['particle_splitting_mass_threshold'] = float(m_gas * 4)
        print(f"Set splitting threshold to {m_gas * 4}")
        
        params['Stars']['luminosity_filename'] = (
            args.table_dir + '/photometry')

    if args.sim_type in ['eagle']:
        params['EAGLECooling']['dir_name'] = (
            args.table_dir + '/coolingtables/')
        params['EAGLEFeedback']['filename'] = (
            args.table_dir + '/yieldtables/')
        params['EAGLEAGN']['min_gas_mass_for_nibbling_Msun'] = (
            float(m_gas / 2) * 1e10)
        params['COLIBRECooling']['dir_name'] = (
            args.table_dir + '/UV_dust1_CR1_G1_shield1.hdf5')
        
    if args.sim_type in ['colibre']:
        params['DustEvolution']['dust_yields_path'] = (
            args.table_dir + '/dust_yields')
        params['COLIBREFeedback']['filename'] = (
            args.table_dir + '/yieldtables/')
        params['COLIBREFeedback']['earlyfb_filename'] = (
            args.table_dir + '/Early_stellar_feedback.hdf5')
        params['COLIBREAGN']['min_gas_mass_for_nibbling_Msun'] = (
            float(m_gas / 2) * 1e10)
        params['COLIBRECooling']['dir_name'] = (
            args.table_dir + '/cooling_files_new')

    if args.sim_type in ['flamingo']:
        params['COLIBRECooling']['dir_name'] = (
            args.table_dir + '/UV_dust1_CR1_G1_shield1.hdf5')
        params['EAGLEFeedback']['filename'] = (
            args.table_dir + '/yieldtables/')
        params['XrayEmissivity']['xray_table_path'] = (
            args.table_dir + '/X_Ray_tables.hdf5')
        params['EAGLEAGN']['min_gas_mass_for_nibbling_Msun'] = (
            float(m_gas / 2) * 1e10)
        params['Neutrino']['transfer_functions_filename'] = (
            args.table_dir + '/neutrino_perturbations.hdf5')

    if args.sim_type in ['flamingo-dmo']: 
        params['Neutrino']['transfer_functions_filename'] = (
            args.table_dir + '/neutrino_perturbations.hdf5')

        
    # Write the modified param file to the run dir.
    out_file = f"{args.run_dir}/params.yml"
    with open(out_file, 'w') as f:
        yaml.dump(params, f, default_flow_style=False)


def generate_submit_scripts(data, args):
    """Adapt and write the SLURM submit scripts."""
    
    submit_file = f"{args.run_dir}/submit.sh"
    resubmit_file = f"{args.run_dir}/resubmit.sh"
    
    make_custom_copy(args.slurm_template, submit_file, data, executable=True)
    data['swift_flags'] += ' --restart'
    make_custom_copy(args.slurm_template, resubmit_file, data, executable=True)
    copy('./swift_templates/auto_resubmit', args.run_dir)

    
def generate_postprocessing_scripts(data, args):
    """Adapt and write scripts for post-processing."""

    if args.vrx is not None:
        vr_template_file = f"{args.run_dir}/run_vr_template.sh"

        param_dict = {
            'vr_time_string': get_time_string(args.vr_run_time),
            'sim_name': data['sim_name'],
            'slurm_memory': data['slurm_memory'],
        }
        make_custom_copy(args.run_vr_template, vr_template_file, param_dict) 
<<<<<<< HEAD
        copy(args.postprocess_file, f'{args.run_dir}/postprocess.sh')
=======
        copy(args.postprocess_file, args.run_dir + '/postprocess.sh')
>>>>>>> 0b6db382
        copy(args.vrx + '/stf', args.run_dir)
    
def compute_top_level_cells(data):
    """
    Compute the optimal number of top-level cells per dimension.

    For now, this is scaled with the number of particles per dimension.
    Might need to refine this for e.g. zooms...
    
    """
    n_eq = np.cbrt(np.sum(data['NumPart'][:2]))
    print(f"Particle number: {n_eq:.2f}^3")
    
    ncells = int(np.rint(n_eq / 376 * 16))
    return max(3, ncells)


def compute_mesh_side_length(data):
    """Compute the optimal side length of the Gravity FFT mesh."""

    n_eq = data['N_Part_Equiv']
    nmesh_targ = n_eq / 376 * 256
    nmesh_pow = int(np.rint(np.log(nmesh_targ) / np.log(2)))
    return 2**nmesh_pow


def set_default(dictionary, key, value):
    """Set a key in a dict to a given value if it does not exist yet."""
    if key not in dictionary:
        dictionary[key] = value


def get_time_string(time):
    int_hrs = int(np.floor(time))

    mins = (time - int_hrs) * 60
    int_mins = int(np.floor(mins))

    secs = (mins - int_mins) * 60
    int_secs = int(np.floor(secs))

    return f'{int_hrs:02d}:{int_mins:02d}:{int_secs:02d}'
    

if __name__ == "__main__":
    main()
    print("Done!")<|MERGE_RESOLUTION|>--- conflicted
+++ resolved
@@ -470,11 +470,7 @@
             'slurm_memory': data['slurm_memory'],
         }
         make_custom_copy(args.run_vr_template, vr_template_file, param_dict) 
-<<<<<<< HEAD
         copy(args.postprocess_file, f'{args.run_dir}/postprocess.sh')
-=======
-        copy(args.postprocess_file, args.run_dir + '/postprocess.sh')
->>>>>>> 0b6db382
         copy(args.vrx + '/stf', args.run_dir)
     
 def compute_top_level_cells(data):
